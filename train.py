--- conflicted
+++ resolved
@@ -21,15 +21,9 @@
 
 args = {
     "epochs": 50,
-<<<<<<< HEAD
     "batch_size": 18,
     "num_frames" : 16,
     "architecture": "CvT_weighted",
-=======
-    "batch_size": 6,
-    "num_frames" : 32,
-    "architecture": "CvT",
->>>>>>> 7a938f13
     "save_path": "checkpoints/CvT",
     "optimizer": "Adam",
     "patience" : 3,
