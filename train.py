import typing

import albumentations
import numpy as np
import pandas as pd
import torch
import torch.nn as nn
import torch.optim
import wandb
from sklearn.metrics import (accuracy_score, f1_score, precision_score,
                             recall_score, roc_auc_score)
from sklearn.model_selection import train_test_split
from tqdm import tqdm
from models.util import DataAugmentation

from DatasetLoader.VideoDataset import DataLoaderWrapper
from models.GViViT import create_model
from contextlib import nullcontext

# Optimisations
torch.backends.cudnn.benchmark = True
torch.backends.cudnn.enabled = True
torch.backends.cuda.matmul.allow_tf32 = True
torch.backends.cudnn.allow_tf32 = True

weight = 0.4
args = {
    "epochs": 50,
    "batch_size": 4,
    "num_frames" : 16,
    "architecture": f"GCViViT_{weight}_weighted_DCT",
    "save_path": f"checkpoints/GCViViT_{weight}_weighted_DCT",
    "optimizer": "AdamW",
    "patience" : 5,
    "lr" : 2e-5,
    "weight_decay": 1e-1,
    "min_delta" : 1e-3,
    "dtype": 'float32',
    'patch_size' : None,
    'dim': 'base',
    'head_dims' : 'base',
    'depth': 'base',
    'weight' : weight,
}

device = torch.device("cuda:0" if torch.cuda.is_available() else "cpu")

args["experiment_name"] = f"{args['architecture']}_frames_{args['num_frames']}_batch_{args['batch_size']}_lr_{args['lr']}_weighted_loss_{args['weight']}"

wandb.init(project="deepfake-baseline", config=args, name=args["experiment_name"])


print(f"Using device: {device}")

aug = DataAugmentation(size=224)

PATH = 'videos_16/data_video.csv'

df = pd.read_csv(PATH)
X = df['video_path'].values
y = df['label'].values

X_train, X_test, y_train, y_test = train_test_split(X, y, test_size=0.2)

print(f"X_train: {X_train.shape}, X_test: {X_test.shape}, y_train: {y_train.shape}, y_test: {y_test.shape}")

<<<<<<< HEAD
train_loader = DataLoaderWrapper(X_train, y_train, num_frames=16, height=224, width=224, transforms=None, batch_size=args['batch_size'] ,shuffle=True, dct=True)
test_loader = DataLoaderWrapper(X_test, y_test, num_frames=16, height=224, width=224, transforms=None, batch_size=args['batch_size'], dct=True)
=======
train_loader = DataLoaderWrapper(X_train, y_train, num_frames=16, height=224, width=224, transforms=aug, batch_size=args['batch_size'] ,shuffle=True)
test_loader = DataLoaderWrapper(X_test, y_test, num_frames=16, height=224, width=224, transforms=aug, batch_size=args['batch_size'])
>>>>>>> b29fb17c

def train_epoch(model, data_loader, optimizer, criteria, epoch):
    model.train()
    epoch_loss = 0
    epoch_acc = 0
    epoch_precision = 0
    epoch_recall = 0
    epoch_f1 = 0
    idx = 0
    scaler = torch.cuda.amp.GradScaler()
    
    pbar = tqdm(enumerate(data_loader), desc=f"Epoch {epoch} Training - Loss: {epoch_loss:.3f} - Running accuracy: {epoch_acc:.3f}", total=len(data_loader))
    
    for idx, (X, y) in pbar:
        X = X.to(device, non_blocking=True)
        y = y.to(device, non_blocking=True)
        
        y_pred = model(X)
        loss = criteria(y_pred, y)
            
            
        epoch_loss += loss.item()
        
        # Append Statistics
        y_pred = torch.where(y_pred >= 0.5, torch.ones_like(y_pred), torch.zeros_like(y_pred))
        
        # Update every other batch simulating gradient accumulation
        if idx % 8 == 0 or idx == len(data_loader) - 1:
            scaler.scale(loss).backward()
            scaler.step(optimizer)
            scaler.update()
            optimizer.zero_grad(set_to_none=True)
        
        y_pred_cpu = y_pred.detach().cpu().numpy()
        y_cpu = y.detach().cpu().numpy()
        
        y_pred_cpu = y_pred_cpu.reshape(-1)
        y_cpu = y_cpu.reshape(-1)
            
        epoch_acc += accuracy_score(y_cpu, y_pred_cpu)
        epoch_precision += precision_score(y_cpu, y_pred_cpu, zero_division=0)
        epoch_recall += recall_score(y_cpu, y_pred_cpu, zero_division=0)
        epoch_f1 += f1_score(y_cpu, y_pred_cpu, zero_division=0)
        
        
        pbar.set_description(f"Epoch {epoch} Train - Loss: {epoch_loss / (idx + 1):.3f} - Running accuracy: {epoch_acc / (idx + 1):.3f}")
    
    train_loss = epoch_loss / (idx + 1)
    train_acc = epoch_acc / (idx + 1)
    train_precision = epoch_precision / (idx + 1)
    train_recall = epoch_recall / (idx + 1)
    train_f1 = epoch_f1 / (idx + 1)

    print(f"Epoch {epoch} Train Loss: {train_loss:.4f} Train Acc: {train_acc:.4f} Train F1: {train_f1:.4f} Train Precision: {train_precision:.4f} Train recall: {train_recall:.4f}")

    return train_loss, train_acc, train_f1, train_precision, train_recall

@torch.no_grad()
def validate_epoch(model, data_loader, criteria, epoch):
    model.eval()
    epoch_loss = 0
    epoch_acc = 0
    epoch_precision = 0
    epoch_recall = 0
    epoch_f1 = 0
    idx = 0
    with torch.no_grad():
        pbar = tqdm(enumerate(data_loader), desc=f"Epoch {epoch} Validation - Loss: {epoch_loss:.3f} - Running accuracy: {epoch_acc:.3f}", total=len(data_loader))
        
        for idx, (X, y) in pbar:
            X = X.to(device, non_blocking=True)
            y = y.to(device, non_blocking=True)

            y_pred = model(X)
            loss = criteria(y_pred, y)

            epoch_loss += loss.item()

            y_pred = torch.where(y_pred > 0.5, torch.ones_like(y_pred), torch.zeros_like(y_pred))
        
            y_pred_cpu = y_pred.detach().cpu().numpy()
            y_cpu = y.detach().cpu().numpy()
            
            y_pred_cpu = y_pred_cpu.reshape(-1)
            y_cpu = y_cpu.reshape(-1)
            
            epoch_acc += accuracy_score(y_cpu, y_pred_cpu)
            epoch_precision += precision_score(y_cpu, y_pred_cpu, zero_division=0)
            epoch_recall += recall_score(y_cpu, y_pred_cpu, zero_division=0)
            epoch_f1 += f1_score(y_cpu, y_pred_cpu, zero_division=0)
            
            pbar.set_description(f"Epoch {epoch} Validation - Loss: {epoch_loss / (idx + 1):.3f} - Running accuracy: {epoch_acc / (idx + 1):.3f}")

    val_loss = epoch_loss / (idx + 1)
    val_acc = epoch_acc / (idx + 1)
    val_precision = epoch_precision / (idx + 1)
    val_recall = epoch_recall / (idx + 1)
    val_f1 = epoch_f1 / (idx + 1)

    print(f"Epoch {epoch} Validation Loss: {val_loss:.4f} Validation Acc: {val_acc:.4f} Validation F1: {val_f1:.4f} Validation Precision: {val_precision:.4f} Validation recall: {val_recall:.4f}")

    return val_loss, val_acc, val_f1, val_precision, val_recall


@torch.no_grad()
def test(model, data_loader, dataset_name):
    model.eval()

    preds = []
    actual = []

    for idx, (X, y) in tqdm(enumerate(data_loader), desc=f"Inference", total=len(data_loader)):
        X = X.to(device, non_blocking=True)
        y = y.to(device, non_blocking=True)

        y_pred = model(X)
        y_pred = torch.where(y_pred > 0.5, torch.ones_like(y_pred), torch.zeros_like(y_pred))

        y_pred_cpu = y_pred.detach().cpu().numpy()
        y_cpu = y.detach().cpu().numpy()

        y_pred_cpu = y_pred_cpu.reshape(-1)
        y_cpu = y_cpu.reshape(-1)

        preds.extend(y_pred_cpu)
        actual.extend(y_cpu)

    val_acc = accuracy_score(actual, preds)
    val_precision = precision_score(actual, preds)
    val_recall = recall_score(actual, preds)
    val_f1 = f1_score(actual, preds)
    val_auc = roc_auc_score(actual, preds)

    print(f"Test Acc:{val_acc:.4f} Test F1:{val_f1:.4f} Test Precision:{val_precision:.4f} Test Recall:{val_recall:.4f} Test AUC:{val_auc:.4f}")

    wandb.run.summary[f"{dataset_name}_test_acc"] = val_acc
    wandb.run.summary[f'{dataset_name}_test_precision'] = val_precision
    wandb.run.summary[f'{dataset_name}_test_recall'] = val_recall
    wandb.run.summary[f'{dataset_name}_test_f1'] = val_f1
    wandb.run.summary[f'{dataset_name}_test_auc'] = val_auc



model = create_model(num_frames=args["num_frames"], in_channels=6)
model = model.to(device)
#model = torch.compile(model)

num_parameters = sum(p.numel() for p in model.parameters())
print(f"[INFO] Number of parameters in model : {num_parameters:,}")

wandb.watch(model)

class weighted_binary_cross_entropy(nn.Module):
    def __init__(self, weight=None):
        super(weighted_binary_cross_entropy, self).__init__()
    
    def forward(self, output, target):
        loss = (args['weight'] * (target * torch.log(output))) + (1 * ((1 - target) * torch.log(1 - output)))
        return torch.neg(torch.mean(loss))

criteria = weighted_binary_cross_entropy()
optimizer = torch.optim.AdamW(model.parameters(), lr=args['lr'], weight_decay=args['weight_decay'])

previous_loss = np.inf
patience = 0

SAVED_ONCE = False
LOWEST_LOSS = np.inf

try:
    for epoch in range(args['epochs']):
        train_loss, train_acc, train_f1, train_precision, train_recall = train_epoch(model, train_loader, optimizer, criteria, epoch)
        val_loss, val_acc, val_f1, val_precision, val_recall = validate_epoch(model, test_loader, criteria, epoch)
        try:
            wandb.log({
                "Train Loss": train_loss,
                "Train Acc": train_acc,
                "Train F1": train_f1,
                "Train Precision": train_precision,
                "Train Recall": train_recall,
                "Val Loss": val_loss,
                "Val Acc": val_acc,
                "Val F1": val_f1,
                "Val Precision": val_precision,
                "Val Recall": val_recall,
            })
        except:
            print("[ERROR] Could not upload data, temporary connection")
        
        delta = val_loss - previous_loss
        
        if val_loss < LOWEST_LOSS:
            torch.save(model.state_dict(), args["save_path"] + ".pt")
            LOWEST_LOSS = val_loss
            SAVED_ONCE = True

        if abs(delta) < args['min_delta'] or val_loss > LOWEST_LOSS:
            patience += 1
            if val_loss < previous_loss:
                print(f"[INFO] Validation Loss improved by {delta:.2e}")
            else:
                print(f"[INFO] Validation Loss worsened by {delta:.2e}")
        else:
            patience = 0
        
        if patience >= args["patience"]:
            print("[INFO] No improvement in Validation loss Early Stopping")
            break
        
        previous_loss = val_loss
        print(f"[INFO] Number of times loss has not improved : {patience}")
except KeyboardInterrupt:
    print("[ERROR] Training Interrupted")
    print("[INFO] Saving Model")
    torch.save(model.state_dict(), args["save_path"] + "_interrupted.pt")
    
print("[INFO] Training Complete")

if not SAVED_ONCE:
    print("[INFO] Saving Model")
    torch.save(model.state_dict(), args["save_path"] + ".pt")

# Inference

DFDC_PATH = './dfdc/videos_16/test_videos.csv'
CELEB_PATH = './celeb-df/videos_16/data_video.csv'

def test_dataset(test_path):
    print(f"[INFO] Testing on {test_path}")
    df = pd.read_csv(test_path)
    X = df['filename'].values
    y = df['label'].values

    inference_data = DataLoaderWrapper(X, y, transforms=None, batch_size=4, shuffle=False, dct=True)
    
    dataset_name = test_path.split('/')[1]
    test(model, inference_data, dataset_name)

test_dataset(DFDC_PATH)
test_dataset(CELEB_PATH)

wandb.finish()
<|MERGE_RESOLUTION|>--- conflicted
+++ resolved
@@ -23,7 +23,7 @@
 torch.backends.cuda.matmul.allow_tf32 = True
 torch.backends.cudnn.allow_tf32 = True
 
-weight = 0.4
+weight = 0.35
 args = {
     "epochs": 50,
     "batch_size": 4,
@@ -33,7 +33,7 @@
     "optimizer": "AdamW",
     "patience" : 5,
     "lr" : 2e-5,
-    "weight_decay": 1e-1,
+    "weight_decay": 0,
     "min_delta" : 1e-3,
     "dtype": 'float32',
     'patch_size' : None,
@@ -64,13 +64,8 @@
 
 print(f"X_train: {X_train.shape}, X_test: {X_test.shape}, y_train: {y_train.shape}, y_test: {y_test.shape}")
 
-<<<<<<< HEAD
-train_loader = DataLoaderWrapper(X_train, y_train, num_frames=16, height=224, width=224, transforms=None, batch_size=args['batch_size'] ,shuffle=True, dct=True)
-test_loader = DataLoaderWrapper(X_test, y_test, num_frames=16, height=224, width=224, transforms=None, batch_size=args['batch_size'], dct=True)
-=======
 train_loader = DataLoaderWrapper(X_train, y_train, num_frames=16, height=224, width=224, transforms=aug, batch_size=args['batch_size'] ,shuffle=True)
 test_loader = DataLoaderWrapper(X_test, y_test, num_frames=16, height=224, width=224, transforms=aug, batch_size=args['batch_size'])
->>>>>>> b29fb17c
 
 def train_epoch(model, data_loader, optimizer, criteria, epoch):
     model.train()
