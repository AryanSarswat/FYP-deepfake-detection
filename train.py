--- conflicted
+++ resolved
@@ -24,11 +24,7 @@
     "batch_size": 6,
     "num_frames" : 32,
     "architecture": "CvT",
-<<<<<<< HEAD
-    "save_path": "CvT_weighted_loss",
-=======
-    "save_path": "checkpoints/CvT",
->>>>>>> 64d624b8
+    "save_path": "checkpoints/CvT" + ".pth",
     "optimizer": "Adam",
     "patience" : 5,
     "lr" : 2e-5,
@@ -36,13 +32,9 @@
     "min_delta" : 1e-3
 }
 
-<<<<<<< HEAD
-wandb.init(project="deepfake-baseline", config=args, name=args["save_path"])
-=======
 args["experiment_name"] = f"{args['architecture']}_frames_{args['num_frames']}_batch_{args['batch_size']}_lr_{args['lr']}_weighted_loss"
 
 wandb.init(project="deepfake-baseline", config=args, name=args["experiment_name"])
->>>>>>> 64d624b8
 
 device = torch.device("cuda:0" if torch.cuda.is_available() else "cpu")
 
@@ -161,7 +153,6 @@
 num_parameters = sum(p.numel() for p in model.parameters())
 print(f"[INFO] Number of parameters in model : {num_parameters:,}")
 
-<<<<<<< HEAD
 wandb.watch(model)
 
 class weighted_binary_cross_entropy(nn.Module):
@@ -173,15 +164,6 @@
         return torch.neg(torch.mean(loss))
 
 criteria = weighted_binary_cross_entropy()
-=======
-#wandb.watch(model)
-
-def weighted_binary_cross_entropy(output, target):
-    loss = 0.3 * (target * torch.log(output)) + 0.7 * ((1 - target) * torch.log(1 - output))
-    return torch.neg(torch.mean(loss))
-
-criteria = weighted_binary_cross_entropy
->>>>>>> 64d624b8
 optimizer = torch.optim.Adam(model.parameters(), lr=args['lr'], weight_decay=args['weight_decay'])
 
 previous_loss = np.inf
@@ -210,6 +192,8 @@
             print("[ERROR] Could not upload data, temporary connection")
         
         delta = abs(val_loss - previous_loss)
+        
+
         if delta < args['min_delta']:
             patience += 1
             if val_loss < previous_loss:
@@ -230,25 +214,10 @@
 except KeyboardInterrupt:
     print("[ERROR] Training Interrupted")
     print("[INFO] Saving Model")
-<<<<<<< HEAD
-    torch.save(model.state_dict(), args["save_path"] + '.pth')
-    
-    
-print("[INFO] Training Complete")
-print("[INFO] Saving Model")
-
-torch.save(model.state_dict(), args["save_path"] + '.pth')
-
-
-
-
-
-=======
     torch.save(model.state_dict(), args["save_path"] + "_interrupted.pt")
     
 print("[INFO] Training Complete")
 wandb.finish()
->>>>>>> 64d624b8
 
 if not SAVED_ONCE:
     print("[INFO] Saving Model")
