--- conflicted
+++ resolved
@@ -3,11 +3,7 @@
 from torchsummary import summary
 from einops import einsum, rearrange, repeat
 from einops.layers.torch import Rearrange
-<<<<<<< HEAD
-from layers import TransformerBlock, CNNBlock, InvertedResidualBlock
-=======
 from layers import TransformerBlock
->>>>>>> ede69c76
 from torch import nn
 from math import ceil
 from torchvision.models import efficientnet_v2_s
@@ -111,25 +107,8 @@
     WIDTH = 256
     NUM_FRAMES = 32
     
-<<<<<<< HEAD
-    effnetv2_s = [
-        [1, 16, 1, 1, 3],
-        [6, 24, 2, 1, 3],
-        [6, 40, 2, 1, 5],
-        [6, 80, 3, 1, 3],
-        [6, 112, 3, 1, 5],
-        [6, 192, 4, 1, 5],
-    ]
-    
-    test = torch.randn(1, NUM_FRAMES, 3, HEIGHT, WIDTH).cuda()
-    
-    model = create_model(num_frames=NUM_FRAMES, in_channels=3, conv_config=effnetv2_s).cuda()
-=======
-    
     test = torch.randn(2, NUM_FRAMES, 3, HEIGHT, WIDTH)
-    
     model = create_model(num_frames=NUM_FRAMES)
->>>>>>> ede69c76
     result = model(test)
     print(f"Shape of output : {result.shape}")
     print(f"Number of parameters : {sum(p.numel() for p in model.parameters() if p.requires_grad):,}")
