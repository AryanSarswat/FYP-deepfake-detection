--- conflicted
+++ resolved
@@ -478,10 +478,7 @@
     'drop_path_rate' : 0.2,
     'layer_scale' : 1e-5,
 }
-<<<<<<< HEAD
-=======
-
->>>>>>> b29fb17c
+
 
 def create_model(num_frames, in_channels):
     model = GCViViT(num_frames=num_frames, in_channels=in_channels)
