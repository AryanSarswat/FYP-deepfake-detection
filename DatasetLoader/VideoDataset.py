import os

import albumentations
import cv2
import numpy as np
import pandas as pd
import torch
from sklearn.model_selection import train_test_split
from torch.utils.data import DataLoader, Dataset
from torchvision import transforms
from tqdm import tqdm
from scipy.fftpack import dct


class VideoDataset(Dataset):
    def __init__(self, path, labels, num_frames, transforms=None, pickle=False, fft=False, dct=False):
        self.X = path
        self.y = labels
        self.num_frames = num_frames
        self.aug = transforms
        self.pickle = pickle
        self.fft = fft
        self.dct = dct
        assert not (self.fft and self.dct), "Cannot use both fft and dct"
        
    def read_video(self, path):
        frames = []
        
        files = os.listdir(path)
        for file in files:
            if self.pickle:
                frame = np.load(os.path.join(path, file))
            else:
                frame = cv2.imread(os.path.join(path, file))
                frame = cv2.cvtColor(frame, cv2.COLOR_BGR2RGB)
            
            if self.fft:
                to_concat = img_fast_fourier_transform(frame)
            elif self.dct:
                to_concat = img_discrete_cosine_transform(frame)

            # Normalize to 0-1
            frame = frame / 255
            
            if self.fft or self.dct:
                frame = np.concatenate((frame, to_concat), axis=2)
                
            frame = frame.transpose(2,0,1)
            frame = torch.from_numpy(frame)
            frames.append(frame)
        
        frames = torch.stack(frames)
        return frames
            
        
    def __len__(self):
        return len(self.X)
    
    def __getitem__(self, idx):
        video = self.read_video(self.X[idx])
        labels = torch.tensor(self.y[idx], dtype=torch.float)
        labels = torch.unsqueeze(labels, 0)
        return video, labels
    
class DataLoaderWrapper(DataLoader):
<<<<<<< HEAD
    def __init__(self, X, y, transforms, stride=128, batch_size=1, shuffle=False, fft=False, dct=False):
        dataset = VideoDataset(X, y, stride, transforms=transforms, fft=fft, dct=dct)
        super().__init__(dataset, batch_size=batch_size, shuffle=shuffle)
=======
    def __init__(self, X, y, transforms, stride=128, batch_size=1, shuffle=False):
        dataset = VideoDataset(X, y, stride, transforms=transforms)
        super().__init__(dataset, batch_size=batch_size, shuffle=shuffle, pin_memory=True, num_workers=4)
>>>>>>> 446cadb4

def normalize_255(img):
    img = (img - img.min()) / (img.max() - img.min()) * 255
    return img     
        
def img_fast_fourier_transform(img):
    img = cv2.cvtColor(img, cv2.COLOR_RGB2YCR_CB)
    img = np.fft.fftshift(np.fft.fft2(img))
    real = img.real # H X W X C
    imag = img.imag # H X W X C
    real = normalize_255(real)
    imag = normalize_255(imag)
    fourier = np.concatenate((real, imag), axis=2)
    return fourier
    
def img_discrete_cosine_transform(img):
    r = normalize_255(dct(dct(img[:, :, 0], axis=0), axis=1))
    g = normalize_255(dct(dct(img[:, :, 1], axis=0), axis=1))
    b = normalize_255(dct(dct(img[:, :, 2], axis=0), axis=1))
    dct = np.stack((r, g, b), axis=2)
    return dct

if __name__ == "__main__":
    PATH = 'videos_16/data_video.csv'

    df = pd.read_csv(PATH)
    X = df['video_path'].values
    y = df['label'].values

    X_train, X_test, y_train, y_test = train_test_split(X, y, test_size=0.2)

    print(f"X_train: {X_train.shape}, X_test: {X_test.shape}, y_train: {y_train.shape}, y_test: {y_test.shape}") 
    

    for path in tqdm(X):
        num_frames = len(os.listdir(path))
        if (num_frames != 16):
            print(f"[ERROR] Path {path} does not have 16 frames exactly")
    <|MERGE_RESOLUTION|>--- conflicted
+++ resolved
@@ -63,15 +63,9 @@
         return video, labels
     
 class DataLoaderWrapper(DataLoader):
-<<<<<<< HEAD
     def __init__(self, X, y, transforms, stride=128, batch_size=1, shuffle=False, fft=False, dct=False):
         dataset = VideoDataset(X, y, stride, transforms=transforms, fft=fft, dct=dct)
-        super().__init__(dataset, batch_size=batch_size, shuffle=shuffle)
-=======
-    def __init__(self, X, y, transforms, stride=128, batch_size=1, shuffle=False):
-        dataset = VideoDataset(X, y, stride, transforms=transforms)
         super().__init__(dataset, batch_size=batch_size, shuffle=shuffle, pin_memory=True, num_workers=4)
->>>>>>> 446cadb4
 
 def normalize_255(img):
     img = (img - img.min()) / (img.max() - img.min()) * 255
