--- conflicted
+++ resolved
@@ -10,7 +10,7 @@
 from torchvision import transforms
 from tqdm import tqdm
 from scipy.fftpack import dct
-from multiprocessing import Pool, 
+from multiprocessing import Pool 
 
 class VideoDataset(Dataset):
     def __init__(self, path, labels, num_frames, height, width, transforms=None, pickle=False, fft=False, dct=False):
@@ -58,21 +58,16 @@
         elif self.dct:
             to_concat = img_discrete_cosine_transform(frame)
 
-            # Normalize to 0-1
+        # Normalize to 0-1
         frame = frame / 255
             
         if self.fft or self.dct:
             frame = np.concatenate((frame, to_concat), axis=2)
                 
-<<<<<<< HEAD
-            frame = frame.transpose(2,0,1)
-            frame = frame.astype(np.float32)
-            frame = torch.from_numpy(frame)
-            frames[idx] = frame
-=======
+        frame = frame.astype(np.float32)
+        frame = torch.from_numpy(frame)
         frame = frame.transpose(2,0,1)
         frame = torch.from_numpy(frame)
->>>>>>> fc20fd76
         
         return frame            
         
